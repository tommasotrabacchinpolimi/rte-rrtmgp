--- conflicted
+++ resolved
@@ -92,27 +92,18 @@
         const int block_col = 16;
         const int block_lay = 4;
         const int block_gpt = 1;
-<<<<<<< HEAD
+
+
 
         const int grid_col = ncol/block_col + (ncol%block_col > 0);
         const int grid_lay = nlay/block_lay + (nlay%block_lay > 0);
         const int grid_gpt = ngpt/block_gpt + (ngpt%block_gpt > 0);
 
-        dim3 grid_gpu(grid_col, grid_lay, grid_gpt);
-        dim3 block_gpu(block_col, block_lay, block_gpt);
-
-=======
-
-
-        const int grid_col = ncol/block_col + (ncol%block_col > 0);
-        const int grid_lay = nlay/block_lay + (nlay%block_lay > 0);
-        const int grid_gpt = ngpt/block_gpt + (ngpt%block_gpt > 0);
-
-
-        dim3 grid_gpu(grid_col, grid_lay, grid_gpt);
-        dim3 block_gpu(block_col, block_lay, block_gpt);
-
->>>>>>> 546082b3
+
+        dim3 grid_gpu(grid_col, grid_lay, grid_gpt);
+        dim3 block_gpu(block_col, block_lay, block_gpt);
+
+
         inc_1scalar_by_1scalar_bybnd_kernel<<<grid_gpu, block_gpu>>>(
                 ncol, nlay, ngpt,
                 tau_inout.ptr(), tau_in.ptr(),
@@ -127,22 +118,12 @@
             int nbnd, const Array_gpu<int,2>& band_lims_gpoint,
             Tuner_map& tunings)
     {
-<<<<<<< HEAD
         dim3 grid{ncol, nlay, ngpt}, block;
-=======
-        const int block_col = 16;
-        const int block_lay = 4;
-        const int block_gpt = 1;
-
-        const int grid_col = ncol/block_col + (ncol%block_col > 0);
-        const int grid_lay = nlay/block_lay + (nlay%block_lay > 0);
-        const int grid_gpt = ngpt/block_gpt + (ngpt%block_gpt > 0);
-
-        dim3 grid_gpu(grid_col, grid_lay, grid_gpt);
-        dim3 block_gpu(block_col, block_lay, block_gpt);
->>>>>>> 546082b3
 
         TF eps = std::numeric_limits<TF>::epsilon();
+
+
+
 
         if (tunings.count("inc_2stream_by_2stream_bybnd_kernel") == 0)
         {
@@ -247,7 +228,6 @@
         int nbnd, const Array_gpu<int,2>& band_lims_gpoint,
         Tuner_map& tunings);
 
-
 template void optical_props_kernel_launcher_cuda::delta_scale_2str_k(
         int ncol, int nlay, int ngpt,
         Array_gpu<double,3>& tau_inout, Array_gpu<double,3>& ssa_inout, Array_gpu<double,3>& g_inout);
