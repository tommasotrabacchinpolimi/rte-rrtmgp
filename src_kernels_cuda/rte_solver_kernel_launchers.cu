#include <chrono>

#include "rte_kernel_launcher_cuda.h"
#include "tools_gpu.h"
#include "Array.h"
#include "tuner.h"

#include <iomanip>


namespace
{
    #include "rte_solver_kernels.cu"
}


namespace rte_kernel_launcher_cuda
{
    template<typename TF>
    void apply_BC(const int ncol, const int nlay, const int ngpt, const BOOL_TYPE top_at_1,
                  const Array_gpu<TF,2>& inc_flux_dir, const Array_gpu<TF,1>& mu0, Array_gpu<TF,3>& gpt_flux_dir)
    {
        const int block_col = 32;
        const int block_gpt = 32;

        const int grid_col = ncol/block_col + (ncol%block_col > 0);
        const int grid_gpt = ngpt/block_gpt + (ngpt%block_gpt > 0);

        dim3 grid_gpu(grid_col, grid_gpt);
        dim3 block_gpu(block_col, block_gpt);
        apply_BC_kernel<<<grid_gpu, block_gpu>>>(ncol, nlay, ngpt, top_at_1, inc_flux_dir.ptr(), mu0.ptr(), gpt_flux_dir.ptr());

    }


    template<typename TF>
    void apply_BC(const int ncol, const int nlay, const int ngpt, const BOOL_TYPE top_at_1, Array_gpu<TF,3>& gpt_flux_dn)
    {
        const int block_col = 32;
        const int block_gpt = 32;

        const int grid_col = ncol/block_col + (ncol%block_col > 0);
        const int grid_gpt = ngpt/block_gpt + (ngpt%block_gpt > 0);

        dim3 grid_gpu(grid_col, grid_gpt);
        dim3 block_gpu(block_col, block_gpt);
        apply_BC_kernel<<<grid_gpu, block_gpu>>>(ncol, nlay, ngpt, top_at_1, gpt_flux_dn.ptr());
    }


    template<typename TF>
    void apply_BC(const int ncol, const int nlay, const int ngpt, const BOOL_TYPE top_at_1, const Array_gpu<TF,2>& inc_flux_dif, Array_gpu<TF,3>& gpt_flux_dn)
    {
        const int block_col = 32;
        const int block_gpt = 32;

        const int grid_col = ncol/block_col + (ncol%block_col > 0);
        const int grid_gpt = ngpt/block_gpt + (ngpt%block_gpt > 0);

        dim3 grid_gpu(grid_col, grid_gpt);
        dim3 block_gpu(block_col, block_gpt);
        apply_BC_kernel<<<grid_gpu, block_gpu>>>(ncol, nlay, ngpt, top_at_1, inc_flux_dif.ptr(), gpt_flux_dn.ptr());
    }


    template<typename TF>
    void lw_solver_noscat_gaussquad(
            const int ncol, const int nlay, const int ngpt, const BOOL_TYPE top_at_1, const int nmus,
            const Array_gpu<TF,2>& ds, const Array_gpu<TF,2>& weights, const Array_gpu<TF,3>& tau, const Array_gpu<TF,3> lay_source,
            const Array_gpu<TF,3>& lev_source_inc, const Array_gpu<TF,3>& lev_source_dec, const Array_gpu<TF,2>& sfc_emis,
            const Array_gpu<TF,2>& sfc_src, Array_gpu<TF,3>& flux_up, Array_gpu<TF,3>& flux_dn,
            const Array_gpu<TF,2>& sfc_src_jac, Array_gpu<TF,3>& flux_up_jac,
            Tuner_map& tunings)
    {
        TF eps = std::numeric_limits<TF>::epsilon();

        const int flx_size = flux_dn.size();
        const int opt_size = tau.size();
        const int sfc_size = sfc_src.size();

        Array_gpu<TF,2> source_sfc(sfc_src.get_dims());
        Array_gpu<TF,2> source_sfc_jac(sfc_src.get_dims());
        Array_gpu<TF,2> sfc_albedo(sfc_src.get_dims());
        Array_gpu<TF,3> tau_loc(tau.get_dims());
        Array_gpu<TF,3> trans(tau.get_dims());
        Array_gpu<TF,3> source_dn(tau.get_dims());
        Array_gpu<TF,3> source_up(tau.get_dims());
        Array_gpu<TF,3> radn_dn(flux_dn.get_dims());
        Array_gpu<TF,3> radn_up(flux_dn.get_dims());
        Array_gpu<TF,3> radn_up_jac(flux_dn.get_dims());

        // Running some permutations of block sizes.
        /*`
        {
            std::cout << "TUNING lw_solver_noscat_gaussquad_kernel" << std::endl;
            std::vector<std::pair<int, int>> col_gpt_combis;
            std::vector<int> cols{ 1, 1, 2, 4, 8, 16, 32, 64, 128, 256, 512};
            std::vector<int> gpts{ 1, 2, 4, 8, 16, 32, 64, 128};
            for (const int igpt : gpts)
                for (const int icol : cols)
                    col_gpt_combis.emplace_back(icol, igpt);

            // Create tmp arrays to write output to.
            Array_gpu<TF,3> flux_up_tmp{flux_up}, flux_dn_tmp{flux_dn}, flux_up_jac_tmp{flux_up_jac};

            for (const auto& p : col_gpt_combis)
            {
                std::cout << "(" << p.first << ", " << p.second << "): ";

                const int block_col2d = p.first;
                const int block_gpt2d = p.second;

                const int grid_col2d = ncol/block_col2d + (ncol%block_col2d > 0);
                const int grid_gpt2d = ngpt/block_gpt2d + (ngpt%block_gpt2d > 0);

                dim3 grid_gpu2d(grid_col2d, grid_gpt2d);
                dim3 block_gpu2d(block_col2d, block_gpt2d);

                // Warm it up.
                lw_solver_noscat_gaussquad_kernel<<<grid_gpu2d, block_gpu2d>>>(
                        ncol, nlay, ngpt, eps, top_at_1, nmus, ds.ptr(), weights.ptr(), tau.ptr(), lay_source.ptr(),
                        lev_source_inc.ptr(), lev_source_dec.ptr(), sfc_emis.ptr(), sfc_src.ptr(), radn_up,
                        radn_dn, sfc_src_jac.ptr(), radn_up_jac, tau_loc, trans, source_dn, source_up,
                        source_sfc, sfc_albedo, source_sfc_jac, flux_up_tmp.ptr(), flux_dn_tmp.ptr(), flux_up_jac_tmp.ptr());

                cudaEvent_t start;
                cudaEvent_t stop;
                cudaEventCreate(&start);
                cudaEventCreate(&stop);

                const int n_samples = 10;

                cudaEventRecord(start, 0);
                for (int i=0; i<n_samples; ++i)
                    lw_solver_noscat_gaussquad_kernel<<<grid_gpu2d, block_gpu2d>>>(
                            ncol, nlay, ngpt, eps, top_at_1, nmus, ds.ptr(), weights.ptr(), tau.ptr(), lay_source.ptr(),
                            lev_source_inc.ptr(), lev_source_dec.ptr(), sfc_emis.ptr(), sfc_src.ptr(), radn_up,
                            radn_dn, sfc_src_jac.ptr(), radn_up_jac, tau_loc, trans, source_dn, source_up,
                            source_sfc, sfc_albedo, source_sfc_jac, flux_up_tmp.ptr(), flux_dn_tmp.ptr(), flux_up_jac_tmp.ptr());
                cudaEventRecord(stop, 0);
                cudaEventSynchronize(stop);
                float duration = 0.f;
                cudaEventElapsedTime(&duration, start, stop);

                std::cout << std::setprecision(10) << duration << " (ns), check: " << flux_up_tmp({ncol, nlay+1, ngpt}) << ", ";

                // Check whether kernel has succeeded;
                cudaError err = cudaGetLastError();
                if (err != cudaSuccess)
                    std::cout << cudaGetErrorString(err) << std::endl;
                else
                    std::cout << std::endl;
            }

            std::cout << "STOP TUNING lw_solver_noscat_gaussquad_kernel" << std::endl;
        }
        */
        // End of performance tuning.

        const int block_col2d = 64;
        const int block_gpt2d = 2;

        const int grid_col2d = ncol/block_col2d + (ncol%block_col2d > 0);
        const int grid_gpt2d = ngpt/block_gpt2d + (ngpt%block_gpt2d > 0);

        dim3 grid_gpu2d(grid_col2d, grid_gpt2d);
        dim3 block_gpu2d(block_col2d, block_gpt2d);

        const int block_col3d = 96;
        const int block_lay3d = 1;
        const int block_gpt3d = 1;

        const int grid_col3d = ncol/block_col3d + (ncol%block_col3d > 0);
        const int grid_lay3d = (nlay+1)/block_lay3d + ((nlay+1)%block_lay3d > 0);
        const int grid_gpt3d = ngpt/block_gpt3d + (ngpt%block_gpt3d > 0);

        dim3 grid_gpu3d(grid_col3d, grid_lay3d, grid_gpt3d);
        dim3 block_gpu3d(block_col3d, block_lay3d, block_gpt3d);

        const int top_level = top_at_1 ? 0 : nlay;


        // Step 1.
        dim3 grid_1, block_1;

        if (tunings.count("lw_step_1") == 0)
        {
            std::tie(grid_1, block_1) = tune_kernel(
                    "lw_step_1",
                    {ncol, nlay, ngpt}, {8, 16, 32, 64, 96, 128, 256}, {1, 2, 4, 8}, {1, 2, 4},
                    lw_solver_noscat_step_1_kernel<TF>,
                    ncol, nlay, ngpt, eps, top_at_1, ds.ptr(), weights.ptr(), tau.ptr(), lay_source.ptr(),
                    lev_source_inc.ptr(), lev_source_dec.ptr(), sfc_emis.ptr(), sfc_src.ptr(), flux_up.ptr(), flux_dn.ptr(), sfc_src_jac.ptr(),
                    flux_up_jac.ptr(), tau_loc.ptr(), trans.ptr(), source_dn.ptr(), source_up.ptr(), source_sfc.ptr(), sfc_albedo.ptr(), source_sfc_jac.ptr());

            tunings["lw_step_1"].first = grid_1;
            tunings["lw_step_1"].second = block_1;
        }
        else
        {
            grid_1 = tunings["lw_step_1"].first;
            block_1 = tunings["lw_step_1"].second;
        }

        lw_solver_noscat_step_1_kernel<<<grid_1, block_1>>>(
                ncol, nlay, ngpt, eps, top_at_1, ds.ptr(), weights.ptr(), tau.ptr(), lay_source.ptr(),
                lev_source_inc.ptr(), lev_source_dec.ptr(), sfc_emis.ptr(), sfc_src.ptr(), flux_up.ptr(), flux_dn.ptr(), sfc_src_jac.ptr(),
                flux_up_jac.ptr(), tau_loc.ptr(), trans.ptr(), source_dn.ptr(), source_up.ptr(), source_sfc.ptr(), sfc_albedo.ptr(), source_sfc_jac.ptr());


        // Step 2.
        dim3 grid_2, block_2;

        if (tunings.count("lw_step_2") == 0)
        {
            std::tie(grid_2, block_2) = tune_kernel(
                    "lw_step_2",
                    {ncol, ngpt}, {16, 32, 64, 128, 256, 512}, {1, 2, 4}, {1},
                    lw_solver_noscat_step_2_kernel<TF>,
                    ncol, nlay, ngpt, eps, top_at_1, ds.ptr(), weights.ptr(), tau.ptr(), lay_source.ptr(),
                    lev_source_inc.ptr(), lev_source_dec.ptr(), sfc_emis.ptr(), sfc_src.ptr(), flux_up.ptr(), flux_dn.ptr(), sfc_src_jac.ptr(),
                    flux_up_jac.ptr(), tau_loc.ptr(), trans.ptr(), source_dn.ptr(), source_up.ptr(), source_sfc.ptr(), sfc_albedo.ptr(), source_sfc_jac.ptr());

            tunings["lw_step_2"].first = grid_2;
            tunings["lw_step_2"].second = block_2;
        }
        else
        {
            grid_2 = tunings["lw_step_2"].first;
            block_2 = tunings["lw_step_2"].second;
        }

        lw_solver_noscat_step_2_kernel<<<grid_2, block_2>>>(
                ncol, nlay, ngpt, eps, top_at_1, ds.ptr(), weights.ptr(), tau.ptr(), lay_source.ptr(),
                lev_source_inc.ptr(), lev_source_dec.ptr(), sfc_emis.ptr(), sfc_src.ptr(), flux_up.ptr(), flux_dn.ptr(), sfc_src_jac.ptr(),
                flux_up_jac.ptr(), tau_loc.ptr(), trans.ptr(), source_dn.ptr(), source_up.ptr(), source_sfc.ptr(), sfc_albedo.ptr(), source_sfc_jac.ptr());


        // Step 3.
        dim3 grid_3, block_3;

        if (tunings.count("lw_step_3") == 0)
        {
            std::tie(grid_3, block_3) = tune_kernel(
                    "lw_step_3",
                    {ncol, nlay+1, ngpt}, {16, 32, 64, 96, 128, 512}, {1, 2, 4, 8}, {1, 2, 4},
                    lw_solver_noscat_step_3_kernel<TF>,
                    ncol, nlay, ngpt, eps, top_at_1, ds.ptr(), weights.ptr(), tau.ptr(), lay_source.ptr(),
                    lev_source_inc.ptr(), lev_source_dec.ptr(), sfc_emis.ptr(), sfc_src.ptr(), flux_up.ptr(), flux_dn.ptr(), sfc_src_jac.ptr(),
                    flux_up_jac.ptr(), tau_loc.ptr(), trans.ptr(), source_dn.ptr(), source_up.ptr(), source_sfc.ptr(), sfc_albedo.ptr(), source_sfc_jac.ptr());

            tunings["lw_step_3"].first = grid_3;
            tunings["lw_step_3"].second = block_3;
        }
        else
        {
            grid_3 = tunings["lw_step_3"].first;
            block_3 = tunings["lw_step_3"].second;
        }

        lw_solver_noscat_step_3_kernel<<<grid_3, block_3>>>(
                ncol, nlay, ngpt, eps, top_at_1, ds.ptr(), weights.ptr(), tau.ptr(), lay_source.ptr(),
                lev_source_inc.ptr(), lev_source_dec.ptr(), sfc_emis.ptr(), sfc_src.ptr(), flux_up.ptr(), flux_dn.ptr(), sfc_src_jac.ptr(),
                flux_up_jac.ptr(), tau_loc.ptr(), trans.ptr(), source_dn.ptr(), source_up.ptr(), source_sfc.ptr(), sfc_albedo.ptr(), source_sfc_jac.ptr());

        apply_BC_kernel_lw<<<grid_gpu2d, block_gpu2d>>>(top_level, ncol, nlay, ngpt, top_at_1, flux_dn.ptr(), radn_dn.ptr());

        if (nmus > 1)
        {
            for (int imu=1; imu<nmus; ++imu)
            {
                lw_solver_noscat_step_1_kernel<<<grid_1, block_1>>>(
                        ncol, nlay, ngpt, eps, top_at_1, ds.ptr()+imu, weights.ptr()+imu, tau.ptr(), lay_source.ptr(),
                        lev_source_inc.ptr(), lev_source_dec.ptr(), sfc_emis.ptr(), sfc_src.ptr(), radn_up.ptr(), radn_dn.ptr(), sfc_src_jac.ptr(),
                        radn_up_jac.ptr(), tau_loc.ptr(), trans.ptr(), source_dn.ptr(), source_up.ptr(), source_sfc.ptr(), sfc_albedo.ptr(), source_sfc_jac.ptr());

                lw_solver_noscat_step_2_kernel<<<grid_2, block_2>>>(
                        ncol, nlay, ngpt, eps, top_at_1, ds.ptr()+imu, weights.ptr()+imu, tau.ptr(), lay_source.ptr(),
                        lev_source_inc.ptr(), lev_source_dec.ptr(), sfc_emis.ptr(), sfc_src.ptr(), radn_up.ptr(), radn_dn.ptr(), sfc_src_jac.ptr(),
                        radn_up_jac.ptr(), tau_loc.ptr(), trans.ptr(), source_dn.ptr(), source_up.ptr(), source_sfc.ptr(), sfc_albedo.ptr(), source_sfc_jac.ptr());

                lw_solver_noscat_step_3_kernel<<<grid_3, block_3>>>(
                        ncol, nlay, ngpt, eps, top_at_1, ds.ptr()+imu, weights.ptr()+imu, tau.ptr(), lay_source.ptr(),
                        lev_source_inc.ptr(), lev_source_dec.ptr(), sfc_emis.ptr(), sfc_src.ptr(), radn_up.ptr(), radn_dn.ptr(), sfc_src_jac.ptr(),
                        radn_up_jac.ptr(), tau_loc.ptr(), trans.ptr(), source_dn.ptr(), source_up.ptr(), source_sfc.ptr(), sfc_albedo.ptr(), source_sfc_jac.ptr());

                add_fluxes_kernel<<<grid_gpu3d, block_gpu3d>>>(
                        ncol, nlay+1, ngpt,
                        radn_up.ptr(), radn_dn.ptr(), radn_up_jac.ptr(),
                        flux_up.ptr(), flux_dn.ptr(), flux_up_jac.ptr());
            }
        }
    }


    template<typename TF>
    void sw_solver_2stream(const int ncol, const int nlay, const int ngpt, const BOOL_TYPE top_at_1,
                           const Array_gpu<TF,3>& tau, const Array_gpu<TF,3>& ssa, const Array_gpu<TF,3>& g,
                           const Array_gpu<TF,1>& mu0, const Array_gpu<TF,2>& sfc_alb_dir, const Array_gpu<TF,2>& sfc_alb_dif,
                           Array_gpu<TF,3>& flux_up, Array_gpu<TF,3>& flux_dn, Array_gpu<TF,3>& flux_dir,
                           Tuner_map& tunings)
    {
        const int opt_size = tau.size();
        const int alb_size = sfc_alb_dir.size();
        const int flx_size = flux_up.size();

        TF* r_dif = Tools_gpu::allocate_gpu<TF>(opt_size);
        TF* t_dif = Tools_gpu::allocate_gpu<TF>(opt_size);
        TF* r_dir = Tools_gpu::allocate_gpu<TF>(opt_size);
        TF* t_dir = Tools_gpu::allocate_gpu<TF>(opt_size);
        TF* t_noscat = Tools_gpu::allocate_gpu<TF>(opt_size);
        TF* source_up = Tools_gpu::allocate_gpu<TF>(opt_size);
        TF* source_dn = Tools_gpu::allocate_gpu<TF>(opt_size);
        TF* source_sfc = Tools_gpu::allocate_gpu<TF>(alb_size);
        TF* albedo = Tools_gpu::allocate_gpu<TF>(flx_size);
        TF* src = Tools_gpu::allocate_gpu<TF>(flx_size);
        TF* denom = (TF*)0; //Tools_gpu::allocate_gpu<TF>(opt_size);

        TF tmin = std::numeric_limits<TF>::epsilon();




        // Step 1.
        dim3 grid_2stream, block_2stream;

        if (tunings.count("sw_2stream") == 0)
        {
            std::tie(grid_2stream, block_2stream) = tune_kernel(
                    "sw_2stream",
                    {ncol, nlay, ngpt}, {32, 64, 96, 128, 256, 384, 512}, {1, 2, 4}, {1, 2, 4},
                    sw_2stream_kernel<TF>,
                    ncol, nlay, ngpt, tmin,
                    tau.ptr(), ssa.ptr(), g.ptr(), mu0.ptr(),
                    r_dif, t_dif, r_dir, t_dir, t_noscat);

            tunings["sw_2stream"].first = grid_2stream;
            tunings["sw_2stream"].second = block_2stream;
        }
        else
        {
            grid_2stream = tunings["sw_2stream"].first;
            block_2stream = tunings["sw_2stream"].second;
        }

        sw_2stream_kernel<<<grid_2stream, block_2stream>>>(
                ncol, nlay, ngpt, tmin,
                tau.ptr(), ssa.ptr(), g.ptr(), mu0.ptr(),
                r_dif, t_dif, r_dir, t_dir, t_noscat);

<<<<<<< HEAD
=======
        const int block_col_source = 64;
        const int block_gpt_source = 11;
>>>>>>> 0f817e13


        // Step 2.
        dim3 grid_source, block_source;

        if (tunings.count("sw_source") == 0)
        {
            std::tie(grid_source, block_source) = tune_kernel(
                    "sw_source",
                    {ncol, ngpt}, {8, 16, 32, 64, 96, 128, 256, 384, 512}, {1, 2, 4, 8, 16}, {1},
                    sw_source_kernel<TF>,
                    ncol, nlay, ngpt, top_at_1, r_dir, t_dir,
                    t_noscat, sfc_alb_dir.ptr(), source_up, source_dn, source_sfc, flux_dir.ptr());

            tunings["sw_source"].first = grid_source;
            tunings["sw_source"].second = block_source;
        }
        else
        {
            grid_source = tunings["sw_source"].first;
            block_source = tunings["sw_source"].second;
        }

        if (top_at_1) {
            sw_source_kernel<TF, 1><<<grid_source, block_source>>>(
                    ncol, nlay, ngpt, top_at_1, r_dir, t_dir,
                    t_noscat, sfc_alb_dir.ptr(), source_up, source_dn, source_sfc, flux_dir.ptr());
<<<<<<< HEAD

=======
        } else {
            sw_source_kernel<TF, 0><<<grid_source, block_source>>>(
                    ncol, nlay, ngpt, top_at_1, r_dir, t_dir,
                    t_noscat, sfc_alb_dir.ptr(), source_up, source_dn, source_sfc, flux_dir.ptr());
        }
        const int block_col_adding = 32;
        const int block_gpt_adding = 7;
>>>>>>> 0f817e13

        // Step 3.
        dim3 grid_adding, block_adding;

        if (tunings.count("sw_adding") == 0)
        {
            std::tie(grid_adding, block_adding) = tune_kernel(
                    "sw_adding",
                    {ncol, ngpt}, {8, 16, 32, 64, 96, 128, 256, 384, 512}, {1, 2, 4, 8, 16}, {1},
                    sw_adding_kernel<TF>,
                    ncol, nlay, ngpt, top_at_1,
                    sfc_alb_dif.ptr(), r_dif, t_dif,
                    source_dn, source_up, source_sfc,
                    flux_up.ptr(), flux_dn.ptr(), flux_dir.ptr(), albedo, src, denom);

            tunings["sw_adding"].first = grid_adding;
            tunings["sw_adding"].second = block_adding;
        }
        else
        {
            grid_adding = tunings["sw_adding"].first;
            block_adding = tunings["sw_adding"].second;
        }

<<<<<<< HEAD
        sw_adding_kernel<<<grid_adding, block_adding>>>(
                ncol, nlay, ngpt, top_at_1,
                sfc_alb_dif.ptr(), r_dif, t_dif,
                source_dn, source_up, source_sfc,
                flux_up.ptr(), flux_dn.ptr(), flux_dir.ptr(), albedo, src, denom);

=======
        if (top_at_1) {
            sw_adding_kernel<TF, 1><<<grid_adding, block_adding>>>(
                        ncol, nlay, ngpt, top_at_1,
                        sfc_alb_dif.ptr(), r_dif, t_dif,
                        source_dn, source_up, source_sfc,
                        flux_up.ptr(), flux_dn.ptr(), flux_dir.ptr(), albedo, src, denom);
        } else {
            sw_adding_kernel<TF, 0><<<grid_adding, block_adding>>>(
                        ncol, nlay, ngpt, top_at_1,
                        sfc_alb_dif.ptr(), r_dif, t_dif,
                        source_dn, source_up, source_sfc,
                        flux_up.ptr(), flux_dn.ptr(), flux_dir.ptr(), albedo, src, denom);
        }
>>>>>>> 0f817e13

        Tools_gpu::free_gpu(r_dif);
        Tools_gpu::free_gpu(t_dif);
        Tools_gpu::free_gpu(r_dir);
        Tools_gpu::free_gpu(t_dir);
        Tools_gpu::free_gpu(t_noscat);
        Tools_gpu::free_gpu(source_up);
        Tools_gpu::free_gpu(source_dn);
        Tools_gpu::free_gpu(source_sfc);
        Tools_gpu::free_gpu(albedo);
        Tools_gpu::free_gpu(src);
        //Tools_gpu::free_gpu(denom);
    }
}


#ifdef RTE_RRTMGP_SINGLE_PRECISION
template void rte_kernel_launcher_cuda::apply_BC(const int, const int, const int, const BOOL_TYPE,
                  const Array_gpu<float,2>&, const Array_gpu<float,1>&, Array_gpu<float,3>&);
template void rte_kernel_launcher_cuda::apply_BC(const int, const int, const int, const BOOL_TYPE, Array_gpu<float,3>&);
template void rte_kernel_launcher_cuda::apply_BC(const int, const int, const int, const BOOL_TYPE,
                  const Array_gpu<float,2>&, Array_gpu<float,3>&);

template void rte_kernel_launcher_cuda::sw_solver_2stream<float>(
            const int, const int, const int, const BOOL_TYPE,
            const Array_gpu<float,3>&, const Array_gpu<float,3>&, const Array_gpu<float,3>&,
            const Array_gpu<float,1>&, const Array_gpu<float,2>&, const Array_gpu<float,2>&,
            Array_gpu<float,3>&, Array_gpu<float,3>&, Array_gpu<float,3>&, Tuner_map& tunings);

template void rte_kernel_launcher_cuda::lw_solver_noscat_gaussquad<float>(
            const int ncol, const int nlay, const int ngpt, const BOOL_TYPE top_at_1, const int nmus,
            const Array_gpu<float,2>& ds, const Array_gpu<float,2>& weights, const Array_gpu<float,3>& tau, const Array_gpu<float,3> lay_source,
            const Array_gpu<float,3>& lev_source_inc, const Array_gpu<float,3>& lev_source_dec, const Array_gpu<float,2>& sfc_emis,
            const Array_gpu<float,2>& sfc_src, Array_gpu<float,3>& flux_dn, Array_gpu<float,3>& flux_up,
            const Array_gpu<float,2>& sfc_src_jac, Array_gpu<float,3>& flux_up_jac, Tuner_map& tunings);
#else
template void rte_kernel_launcher_cuda::apply_BC(const int, const int, const int, const BOOL_TYPE,
                  const Array_gpu<double,2>&, const Array_gpu<double,1>&, Array_gpu<double,3>&);
template void rte_kernel_launcher_cuda::apply_BC(const int, const int, const int, const BOOL_TYPE, Array_gpu<double,3>&);
template void rte_kernel_launcher_cuda::apply_BC(const int, const int, const int, const BOOL_TYPE,
                  const Array_gpu<double,2>&, Array_gpu<double,3>&);

template void rte_kernel_launcher_cuda::sw_solver_2stream<double>(
            const int, const int, const int, const BOOL_TYPE,
            const Array_gpu<double,3>&, const Array_gpu<double,3>&, const Array_gpu<double,3>&,
            const Array_gpu<double,1>&, const Array_gpu<double,2>&, const Array_gpu<double,2>&,
            Array_gpu<double,3>&, Array_gpu<double,3>&, Array_gpu<double,3>&, Tuner_map& tunings);

template void rte_kernel_launcher_cuda::lw_solver_noscat_gaussquad<double>(
            const int ncol, const int nlay, const int ngpt, const BOOL_TYPE top_at_1, const int nmus,
            const Array_gpu<double,2>& ds, const Array_gpu<double,2>& weights, const Array_gpu<double,3>& tau, const Array_gpu<double,3> lay_source,
            const Array_gpu<double,3>& lev_source_inc, const Array_gpu<double,3>& lev_source_dec, const Array_gpu<double,2>& sfc_emis,
            const Array_gpu<double,2>& sfc_src, Array_gpu<double,3>& flux_up, Array_gpu<double,3>& flux_dn,
            const Array_gpu<double,2>& sfc_src_jac,Array_gpu<double,3>& flux_up_jac, Tuner_map& tunings);
#endif<|MERGE_RESOLUTION|>--- conflicted
+++ resolved
@@ -321,6 +321,10 @@
 
 
 
+
+
+
+
         // Step 1.
         dim3 grid_2stream, block_2stream;
 
@@ -348,11 +352,6 @@
                 tau.ptr(), ssa.ptr(), g.ptr(), mu0.ptr(),
                 r_dif, t_dif, r_dir, t_dir, t_noscat);
 
-<<<<<<< HEAD
-=======
-        const int block_col_source = 64;
-        const int block_gpt_source = 11;
->>>>>>> 0f817e13
 
 
         // Step 2.
@@ -380,9 +379,6 @@
             sw_source_kernel<TF, 1><<<grid_source, block_source>>>(
                     ncol, nlay, ngpt, top_at_1, r_dir, t_dir,
                     t_noscat, sfc_alb_dir.ptr(), source_up, source_dn, source_sfc, flux_dir.ptr());
-<<<<<<< HEAD
-
-=======
         } else {
             sw_source_kernel<TF, 0><<<grid_source, block_source>>>(
                     ncol, nlay, ngpt, top_at_1, r_dir, t_dir,
@@ -390,7 +386,6 @@
         }
         const int block_col_adding = 32;
         const int block_gpt_adding = 7;
->>>>>>> 0f817e13
 
         // Step 3.
         dim3 grid_adding, block_adding;
@@ -415,20 +410,12 @@
             block_adding = tunings["sw_adding"].second;
         }
 
-<<<<<<< HEAD
-        sw_adding_kernel<<<grid_adding, block_adding>>>(
+        if (top_at_1) {
+            sw_adding_kernel<TF, 1><<<grid_adding, block_adding>>>(
                 ncol, nlay, ngpt, top_at_1,
                 sfc_alb_dif.ptr(), r_dif, t_dif,
                 source_dn, source_up, source_sfc,
                 flux_up.ptr(), flux_dn.ptr(), flux_dir.ptr(), albedo, src, denom);
-
-=======
-        if (top_at_1) {
-            sw_adding_kernel<TF, 1><<<grid_adding, block_adding>>>(
-                        ncol, nlay, ngpt, top_at_1,
-                        sfc_alb_dif.ptr(), r_dif, t_dif,
-                        source_dn, source_up, source_sfc,
-                        flux_up.ptr(), flux_dn.ptr(), flux_dir.ptr(), albedo, src, denom);
         } else {
             sw_adding_kernel<TF, 0><<<grid_adding, block_adding>>>(
                         ncol, nlay, ngpt, top_at_1,
@@ -436,7 +423,7 @@
                         source_dn, source_up, source_sfc,
                         flux_up.ptr(), flux_dn.ptr(), flux_dir.ptr(), albedo, src, denom);
         }
->>>>>>> 0f817e13
+
 
         Tools_gpu::free_gpu(r_dif);
         Tools_gpu::free_gpu(t_dif);
