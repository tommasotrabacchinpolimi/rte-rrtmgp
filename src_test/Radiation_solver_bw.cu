--- conflicted
+++ resolved
@@ -1055,29 +1055,18 @@
 
         if (switch_aerosol_optics)
         {
-<<<<<<< HEAD
             if (band > previous_band)
             {
+                Aerosol_concs_gpu aerosol_concs_subset(aerosol_concs, 1, n_col);
                 aerosol_optics_gpu->aerosol_optics(
                         band-1,
-                        aerosol_concs,
+                        aerosol_concs_subset,
                         rh, p_lev,
                         *aerosol_optical_props);
 
                 if (switch_delta_aerosol)
                     aerosol_optical_props->delta_scale();
             }
-=======
-            Aerosol_concs_gpu aerosol_concs_subset(aerosol_concs, 1, n_col);
-            aerosol_optics_gpu->aerosol_optics(
-                    band-1,
-                    aerosol_concs_subset,
-                    rh, p_lev,
-                    *aerosol_optical_props);
-
-            if (switch_delta_aerosol)
-                aerosol_optical_props->delta_scale();
->>>>>>> 1f96b071
 
             // Add the aerosol optical props to the gas optical properties.
             add_to(
@@ -1351,29 +1340,18 @@
 
         if (switch_aerosol_optics)
         {
-<<<<<<< HEAD
             if (band > previous_band)
             {
+                Aerosol_concs_gpu aerosol_concs_subset(aerosol_concs, 1, n_col);
                 aerosol_optics_gpu->aerosol_optics(
                         band-1,
-                        aerosol_concs,
+                        aerosol_concs_subset,
                         rh, p_lev,
                         *aerosol_optical_props);
 
                 if (switch_delta_aerosol)
                     aerosol_optical_props->delta_scale();
             }
-=======
-            Aerosol_concs_gpu aerosol_concs_subset(aerosol_concs, 1, n_col);
-            aerosol_optics_gpu->aerosol_optics(
-                    band-1,
-                    aerosol_concs_subset,
-                    rh, p_lev,
-                    *aerosol_optical_props);
-
-            if (switch_delta_aerosol)
-                aerosol_optical_props->delta_scale();
->>>>>>> 1f96b071
 
             // Add the aerosol optical props to the gas optical properties.
             add_to(
